--- conflicted
+++ resolved
@@ -289,16 +289,9 @@
         slf_bundle,
         slf_tg,
         mapping,
-<<<<<<< HEAD
         nib.load(hardi_fdata))
-    npt.assert_equal(len(fiber_groups["SLF_L"]), 2)
-=======
-        hardi_fdata,
-        hardi_fbval,
-        hardi_fbvec,
-    )
+     
     npt.assert_equal(len(fiber_groups["Left Superior Longitudinal"]), 2)
->>>>>>> b6ba8908
 
     slf_bundle['Left Superior Longitudinal']['exclude'] =\
         [templates["SLFt_roi2_L"]]
@@ -307,16 +300,9 @@
         slf_bundle,
         slf_tg,
         mapping,
-<<<<<<< HEAD
         nib.load(hardi_fdata))
-    npt.assert_equal(len(fiber_groups["SLF_L"]), 1)
-=======
-        hardi_fdata,
-        hardi_fbval,
-        hardi_fbvec,
-    )
+
     npt.assert_equal(len(fiber_groups["Left Superior Longitudinal"]), 1)
->>>>>>> b6ba8908
 
 
 def test_segment_orientation():
