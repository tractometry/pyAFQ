--- conflicted
+++ resolved
@@ -1,9 +1,8 @@
 import numpy as np
 
 from scipy.special import lpmv, gammaln
-<<<<<<< HEAD
-
-#from tqdm import tqdm
+
+from tqdm import tqdm
 from dipy.align import Bunch
 from dipy.tracking.local import LocalTracking
 import random
@@ -13,10 +12,7 @@
 from collections import deque
 
 import sys
-=======
-from tqdm import tqdm
 import math
->>>>>>> a7f24a32
 
 def spherical_harmonics(m, n, theta, phi):
     """
