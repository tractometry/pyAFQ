--- conflicted
+++ resolved
@@ -10,12 +10,8 @@
 import dipy.tracking.streamline as dts
 from dipy.tracking.local import ThresholdTissueClassifier
 
-<<<<<<< HEAD
-from AFQ.dti import tensor_odf
 from AFQ._fixes import ParallelLocalTracking
-=======
 from AFQ._fixes import tensor_odf
->>>>>>> d2e4a088
 
 
 def track(params_file, directions="det", max_angle=30., sphere=None,
